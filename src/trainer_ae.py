from builtins import breakpoint
import os
import torch
from torch import nn
from torch.nn import functional as F
from tqdm import tqdm
import numpy as np
import matplotlib.pyplot as plt
import pytorch_lightning as pl
from pytorch_lightning.loggers import TensorBoardLogger
from pytorch_lightning.callbacks.early_stopping import EarlyStopping
from pytorch_lightning.callbacks import LearningRateMonitor
import yaml
import argparse
from data import get_data, generate_latent_grid
from models import get_encoder, get_decoder
from utils import softclip
from visualizer import (
    plot_reconstructions,
    plot_latent_space,
    plot_ood_distributions,
    compute_and_plot_roc_curves,
)
from datetime import datetime
import json
import torchvision
from utils import create_exp_name, compute_typicality_score


class LitAutoEncoder(pl.LightningModule):
    def __init__(self, config):
        super().__init__()

        self.loss_fn = config["loss_fn"]
        self.use_var_decoder = config["use_var_decoder"]
        self.latent_size = config["latent_size"]

        self.encoder = get_encoder(config, self.latent_size)
        self.mu_decoder = get_decoder(config, self.latent_size)
        if self.use_var_decoder:
            self.var_decoder = get_decoder(config, self.latent_size)

        self.last_epoch_logged_val = -1
        self.config = config

    def forward(self, x):
        embedding = self.encoder(x)
        return embedding

    def configure_optimizers(self):
<<<<<<< HEAD
        optimizer = torch.optim.Adam(self.parameters(), lr=1e-4)
        return optimizer
=======
        lr = (
            float(self.config["learning_rate"])
            if "learning_rate" in self.config
            else 1e-3
        )
        optimizer = torch.optim.Adam(self.parameters(), lr=lr)
        scheduler = torch.optim.lr_scheduler.ReduceLROnPlateau(
            optimizer, factor=0.5, patience=5
        )
        return {
            "optimizer": optimizer,
            "lr_scheduler": scheduler,
            "monitor": "val_loss",
        }
>>>>>>> 68010014

    def training_step(self, train_batch, batch_idx):
        x, y = train_batch

        z = self.encoder(x)
        mu_x_hat = self.mu_decoder(z)

        if self.use_var_decoder:
            log_sigma_x_hat = softclip(self.var_decoder(z), min=-3)

            # reconstruction term:
            loss = (
                torch.pow(
                    (mu_x_hat.view(*x.shape) - x)
                    / torch.exp(log_sigma_x_hat.view(*x.shape)),
                    2,
                )
                + log_sigma_x_hat.view(*x.shape)
            ).mean()
        else:
<<<<<<< HEAD
            loss = F.mse_loss(mu_x_hat, x) if self.loss_fn == 'mse' else F.cross_entropy(mu_x_hat, x.long())
=======
            loss = F.mse_loss(mu_x_hat.view(*x.shape), x)
>>>>>>> 68010014

        self.log("train_loss", loss)
        return loss

    def validation_step(self, val_batch, batch_idx):
        x, y = val_batch

        z = self.encoder(x)
        mu_x_hat = self.mu_decoder(z)

        if self.use_var_decoder:
            log_sigma_x_hat = softclip(self.var_decoder(z), min=-3).view(*x.shape)

            # reconstruction term:
            loss = (
                torch.pow((mu_x_hat.view(*x.shape) - x) / torch.exp(log_sigma_x_hat), 2)
                + log_sigma_x_hat
            ).mean()
        else:
<<<<<<< HEAD
            loss = F.mse_loss(mu_x_hat, x) if self.loss_fn == 'mse' else F.cross_entropy(mu_x_hat, x.long())
=======
            loss = F.mse_loss(mu_x_hat.view(*x.shape), x)
>>>>>>> 68010014

        self.log("val_loss", loss)

        if self.current_epoch > self.last_epoch_logged_val:

            img_grid = torch.clamp(torchvision.utils.make_grid(x[:4]), 0, 1)
            self.logger.experiment.add_image(
                "val/orig_images", img_grid, self.current_epoch
            )

            mu_x_hat = mu_x_hat[:4].view(*x[:4].shape)
            img_grid = torch.clamp(torchvision.utils.make_grid(mu_x_hat), 0, 1)
            self.logger.experiment.add_image(
                "val/mean_recons_images", img_grid, self.current_epoch
            )

            if self.use_var_decoder:
                log_sigma_x_hat = log_sigma_x_hat[:4].view(*x[:4].shape)
                img_grid = torch.clamp(
                    torchvision.utils.make_grid(log_sigma_x_hat.exp()), 0, 1
                )
                self.logger.experiment.add_image(
                    "val/var_recons_images", img_grid, self.current_epoch
                )

            self.logger.experiment.flush()
            self.last_epoch_logged_val += 1


def inference_on_dataset(encoder, mu_decoder, var_decoder, val_loader, device):

    x, z, x_rec_mu, x_rec_log_sigma, labels = [], [], [], [], []
    for i, (xi, yi) in tqdm(enumerate(val_loader)):
        b, c, h, w = xi.shape

        xi = xi.to(device)

        with torch.inference_mode():
            zi = encoder(xi)
            x_reci = mu_decoder(zi)

            x += [xi.view(b, c, h, w).cpu()]
            z += [zi.cpu()]
            x_rec_mu += [x_reci.view(b, c, h, w).cpu()]
            labels += [yi]

            if var_decoder is not None:
                x_rec_log_sigma += [softclip(var_decoder(zi), min=-6).cpu()]

    x = torch.cat(x, dim=0).numpy()
    labels = torch.cat(labels, dim=0).numpy()
    z = torch.cat(z, dim=0).numpy()
    x_rec_mu = torch.cat(x_rec_mu, dim=0).numpy()
    if var_decoder is not None:
        x_rec_log_sigma = torch.cat(x_rec_log_sigma, dim=0).numpy()
    else:
        x_rec_log_sigma = None

    return x, z, x_rec_mu, x_rec_log_sigma, labels


def inference_on_latent_grid(mu_decoder, var_decoder, z, device):

    # Grid for probability map
    n_points_axis = 50
    xg_mesh, yg_mesh, z_grid_loader = generate_latent_grid(z, n_points_axis)

    all_f_mu, all_f_sigma = [], []
    for z_grid in tqdm(z_grid_loader):

        z_grid = z_grid[0].to(device)

        with torch.inference_mode():
            mu_rec_grid = mu_decoder(z_grid)
            log_sigma_rec_grid = softclip(var_decoder(z_grid), min=-6)

        sigma_rec_grid = torch.exp(log_sigma_rec_grid)

        all_f_mu += [mu_rec_grid.cpu()]
        all_f_sigma += [sigma_rec_grid.cpu()]

    f_mu = torch.cat(all_f_mu, dim=0)
    f_sigma = torch.cat(all_f_sigma, dim=0)

    # get diagonal elements
    sigma_vector = f_sigma.mean(axis=1)

    return xg_mesh, yg_mesh, sigma_vector, n_points_axis


def compute_likelihood(x, x_rec, log_sigma_rec=None):

    # reconstruction term:
    if log_sigma_rec is not None:
        likelihood = (
            (x_rec.reshape(*x.shape) - x) / np.exp(log_sigma_rec.reshape(*x.shape)) ** 2
            + log_sigma_rec.reshape(*x.shape)
        ).mean(axis=(1, 2, 3))
    else:
        likelihood = ((x_rec.reshape(*x.shape) - x) ** 2).mean(axis=(1, 2, 3))

    return likelihood.reshape(-1, 1)


def test_ae(config):

    # initialize_model
    device = "cuda:0" if torch.cuda.is_available() else "cpu"
    path = f"{config['dataset']}/ae_[use_var_dec={config['use_var_decoder']}]/{config['exp_name']}"

    latent_size = config["latent_size"]
    encoder = get_encoder(config, latent_size).eval().to(device)
    encoder.load_state_dict(torch.load(f"../weights/{path}/encoder.pth"))

    mu_decoder = get_decoder(config, latent_size).eval().to(device)
    mu_decoder.load_state_dict(torch.load(f"../weights/{path}/mu_decoder.pth"))

    if config["use_var_decoder"]:
        var_decoder = get_decoder(config, latent_size).eval().to(device)
        var_decoder.load_state_dict(torch.load(f"../weights/{path}/var_decoder.pth"))
    else:
        var_decoder = None

    train_loader, val_loader = get_data(config["dataset"], config["batch_size"])

    # forward eval
    x, z, x_rec_mu, x_rec_log_sigma, labels = inference_on_dataset(
        encoder, mu_decoder, var_decoder, val_loader, device
    )

    xg_mesh, yg_mesh, sigma_vector, n_points_axis = None, None, None, None
    if config["use_var_decoder"]:
        xg_mesh, yg_mesh, sigma_vector, n_points_axis = inference_on_latent_grid(
            mu_decoder,
            var_decoder,
            z,
            device,
        )

    # create figures
    os.makedirs(f"../figures/{path}", exist_ok=True)

    if config["dataset"] == "swissrole":
        labels = None

    plot_latent_space(path, z, labels, xg_mesh, yg_mesh, sigma_vector, n_points_axis)

    plot_reconstructions(path, x, x_rec_mu, x_rec_log_sigma)
    if config["ood"]:
        _, ood_val_loader = get_data(config["ood_dataset"], config["batch_size"])

        (
            ood_x,
            ood_z,
            ood_x_rec_mu,
            ood_x_rec_log_sigma,
            ood_labels,
        ) = inference_on_dataset(
            encoder, mu_decoder, var_decoder, ood_val_loader, device
        )

        plot_reconstructions(
            path, ood_x, ood_x_rec_mu, ood_x_rec_log_sigma, pre_fix="ood_"
        )

        likelihood_in = compute_likelihood(x, x_rec_mu, x_rec_log_sigma)
        likelihood_out = compute_likelihood(ood_x, ood_x_rec_mu, ood_x_rec_log_sigma)

        plot_ood_distributions(path, likelihood_in, likelihood_out, "likelihood")

        compute_and_plot_roc_curves(
            path, likelihood_in, likelihood_out, pre_fix="likelihood_"
        )

        if config["use_var_decoder"]:
            plot_ood_distributions(path, x_rec_log_sigma, ood_x_rec_log_sigma, "x_rec")

            compute_and_plot_roc_curves(
                path, x_rec_log_sigma, ood_x_rec_log_sigma, pre_fix="output_"
            )

        # evaluate on train dataset
        (
            train_x,
            _,
            train_x_rec_mu,
            train_x_rec_log_sigma,
            _,
        ) = inference_on_dataset(encoder, mu_decoder, var_decoder, train_loader, device)

        train_likelihood = compute_likelihood(
            train_x, train_x_rec_mu, train_x_rec_log_sigma
        )

        typicality_in = compute_typicality_score(train_likelihood, likelihood_in)
        typicality_ood = compute_typicality_score(train_likelihood, likelihood_out)

        plot_ood_distributions(path, typicality_in, typicality_ood, name="typicality")
        compute_and_plot_roc_curves(
            path, typicality_in, typicality_ood, pre_fix="typicality_"
        )


def train_ae(config):

    # data
    train_loader, val_loader = get_data(config["dataset"])

    # model
    model = LitAutoEncoder(config)

    # default logger used by trainer
    name = f"ae/{config['dataset']}/{datetime.now().strftime('%b-%d-%Y-%H:%M:%S')}/{config['exp_name']}"
    logger = TensorBoardLogger(save_dir="../lightning_log", name=name)

    # monitor learning rate & early stopping
    callbacks = [
        LearningRateMonitor(logging_interval="step"),
        EarlyStopping(monitor="val_loss", patience=8),
    ]

    # training
    n_device = torch.cuda.device_count()

    trainer = pl.Trainer(
        gpus=n_device,
        num_nodes=1,
        auto_scale_batch_size=True,
        logger=logger,
        callbacks=callbacks,
    )
    trainer.fit(model, train_loader, val_loader)

    # save weights
    path = f"{config['dataset']}/ae_[use_var_dec={config['use_var_decoder']}]/{config['exp_name']}"

    os.makedirs(f"../weights/{path}", exist_ok=True)
    torch.save(model.encoder.state_dict(), f"../weights/{path}/encoder.pth")
    torch.save(model.mu_decoder.state_dict(), f"../weights/{path}/mu_decoder.pth")
    if config["use_var_decoder"]:
        torch.save(model.var_decoder.state_dict(), f"../weights/{path}/var_decoder.pth")

    with open(f"../weights/{path}/config.yaml", "w") as outfile:
        yaml.dump(config, outfile, default_flow_style=False)


if __name__ == "__main__":

    parser = argparse.ArgumentParser()
    parser.add_argument(
        "--config",
        type=str,
        default="../configs/ae.yaml",
        help="path to config you want to use",
    )
    args = parser.parse_args()

    with open(args.config) as file:
        config = yaml.full_load(file)

    print(json.dumps(config, indent=4))
    config["exp_name"] = create_exp_name(config)

    # train or load auto encoder
    if config["train"]:
        train_ae(config)

    test_ae(config)<|MERGE_RESOLUTION|>--- conflicted
+++ resolved
@@ -48,25 +48,8 @@
         return embedding
 
     def configure_optimizers(self):
-<<<<<<< HEAD
         optimizer = torch.optim.Adam(self.parameters(), lr=1e-4)
         return optimizer
-=======
-        lr = (
-            float(self.config["learning_rate"])
-            if "learning_rate" in self.config
-            else 1e-3
-        )
-        optimizer = torch.optim.Adam(self.parameters(), lr=lr)
-        scheduler = torch.optim.lr_scheduler.ReduceLROnPlateau(
-            optimizer, factor=0.5, patience=5
-        )
-        return {
-            "optimizer": optimizer,
-            "lr_scheduler": scheduler,
-            "monitor": "val_loss",
-        }
->>>>>>> 68010014
 
     def training_step(self, train_batch, batch_idx):
         x, y = train_batch
@@ -87,11 +70,7 @@
                 + log_sigma_x_hat.view(*x.shape)
             ).mean()
         else:
-<<<<<<< HEAD
             loss = F.mse_loss(mu_x_hat, x) if self.loss_fn == 'mse' else F.cross_entropy(mu_x_hat, x.long())
-=======
-            loss = F.mse_loss(mu_x_hat.view(*x.shape), x)
->>>>>>> 68010014
 
         self.log("train_loss", loss)
         return loss
@@ -111,11 +90,7 @@
                 + log_sigma_x_hat
             ).mean()
         else:
-<<<<<<< HEAD
             loss = F.mse_loss(mu_x_hat, x) if self.loss_fn == 'mse' else F.cross_entropy(mu_x_hat, x.long())
-=======
-            loss = F.mse_loss(mu_x_hat.view(*x.shape), x)
->>>>>>> 68010014
 
         self.log("val_loss", loss)
 
