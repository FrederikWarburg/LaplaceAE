--- conflicted
+++ resolved
@@ -5,34 +5,12 @@
     Decoder_stochman_conv,
     Decoder_stochman_mnist,
 )
-<<<<<<< HEAD
 from src.models.svhn_stochman import Encoder_stochman_svhn_conv, Decoder_stochman_svhn_conv
 from src.models.svhn import Encoder_svhn_conv, Decoder_svhn_conv
 from src.models.protein import Encoder_protein, Decoder_protein
 from src.models.protein_stochman import Encoder_stochman_protein, Decoder_stochman_protein
-=======
-from models.svhn_stochman import Encoder_stochman_svhn_conv, Decoder_stochman_svhn_conv
-from models.svhn import Encoder_svhn_conv, Decoder_svhn_conv
-from models.cifar10_stochman import (
-    Encoder_cifar10_stochman_conv,
-    Decoder_cifar10_stochman_conv,
-)
-from models.cifar10 import Encoder_cifar10_conv, Decoder_cifar10_conv
-from models.fashionmnist import (
-    Encoder_fashionmnist,
-    Encoder_fashionmnist_conv,
-    Decoder_fashionmnist,
-    Decoder_fashionmnist_conv,
-)
-from models.fashionmnist_stochman import (
-    Encoder_stochman_fashionmnist,
-    Encoder_stochman_fashionmnist_conv,
-    Decoder_stochman_fashionmnist,
-    Decoder_stochman_fashionmnist_conv,
-)
-from models.celeba import Encoder_celeba, Decoder_celeba
-from models.celeba_stochman import Encoder_stochman_celeba, Decoder_stochman_celeba
->>>>>>> e41d46d4
+from src.models.celeba import Encoder_celeba, Decoder_celeba
+from src.models.celeba_stochman import Encoder_stochman_celeba, Decoder_stochman_celeba
 
 encoders = {
     "mnist": Encoder_mnist,
@@ -41,11 +19,8 @@
     #"fashionmnist_conv": Encoder_fashionmnist_conv,
     #"cifar10_conv": Encoder_cifar10_conv,
     "svhn_conv": Encoder_svhn_conv,
-<<<<<<< HEAD
     "protein": Encoder_protein,
-=======
     "celeba_conv" : Encoder_celeba
->>>>>>> e41d46d4
 }
 
 stochman_encoders = {
@@ -55,11 +30,8 @@
     #"fashionmnist_conv": Encoder_stochman_fashionmnist_conv,
     #"cifar10_conv": Encoder_cifar10_stochman_conv,
     "svhn_conv": Encoder_stochman_svhn_conv,
-<<<<<<< HEAD
     "protein": Encoder_stochman_protein,
-=======
     "celeba_conv" : Encoder_stochman_celeba,
->>>>>>> e41d46d4
 }
 
 decoders = {
@@ -69,11 +41,8 @@
     #"fashionmnist_conv": Decoder_fashionmnist_conv,
     #"cifar10_conv": Decoder_cifar10_conv,
     "svhn_conv": Decoder_svhn_conv,
-<<<<<<< HEAD
     "protein": Decoder_protein,
-=======
     "celeba_conv" : Decoder_celeba,
->>>>>>> e41d46d4
 }
 
 stochman_decoders = {
@@ -83,11 +52,8 @@
     #"fashionmnist_conv": Decoder_stochman_fashionmnist_conv,
     #"cifar10_conv": Decoder_cifar10_stochman_conv,
     "svhn_conv": Decoder_stochman_svhn_conv,
-<<<<<<< HEAD
     "protein": Decoder_stochman_protein,
-=======
     "celeba_conv" : Decoder_stochman_celeba,
->>>>>>> e41d46d4
 }
 
 
