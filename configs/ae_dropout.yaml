--- conflicted
+++ resolved
@@ -14,13 +14,7 @@
     
 # model
 dropout_rate: 0.2
-<<<<<<< HEAD
 use_var_decoder : False
 no_conv : True
 latent_size : 2
-loss_fn: "categorical"
-=======
-latent_size : 2
-no_conv: True
-loss_fn: "mse"
->>>>>>> 5d3f3dd1
+loss_fn: "categorical"