--- conflicted
+++ resolved
@@ -24,12 +24,6 @@
 
 # hessian
 backend : "layer" 
-<<<<<<< HEAD
-approximation : "exact" #block, exact, approx, mix
-hessian_memory_factor : 0
-one_hessian_per_sampling : False
-=======
 approximation : "approx" #block, exact, approx, mix
 hessian_memory_factor : 0
-one_hessian_per_sampling : True
->>>>>>> aa7cca21
+one_hessian_per_sampling : True