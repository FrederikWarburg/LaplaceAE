from builtins import breakpoint
import os
import torch
from torch import nn
from torch.nn import functional as F
from tqdm import tqdm
import numpy as np
import matplotlib.pyplot as plt
import pytorch_lightning as pl
from pytorch_lightning.loggers import TensorBoardLogger
from pytorch_lightning.callbacks.early_stopping import EarlyStopping
from pytorch_lightning.callbacks import LearningRateMonitor
import yaml
import argparse
from data import get_data, generate_latent_grid
from models import get_encoder, get_decoder
from utils import softclip
from visualizer import (
    plot_reconstructions,
    plot_latent_space,
    plot_ood_distributions,
    compute_and_plot_roc_curves,
    save_metric,
)
from datetime import datetime
import json
import torchvision
from utils import create_exp_name, compute_typicality_score


class LitAutoEncoder(pl.LightningModule):
    def __init__(self, config):
        super().__init__()

        self.loss_fn = config["loss_fn"]
        self.use_var_decoder = config["use_var_decoder"]
        self.latent_size = config["latent_size"]

        self.encoder = get_encoder(config, self.latent_size)
        self.mu_decoder = get_decoder(config, self.latent_size)
        if self.use_var_decoder:
            self.var_decoder = get_decoder(config, self.latent_size)

        self.last_epoch_logged_val = -1
        self.config = config

    def forward(self, x):
        embedding = self.encoder(x)
        return embedding

    def configure_optimizers(self):
        optimizer = torch.optim.Adam(self.parameters(), lr=1e-4)
        return optimizer

    def training_step(self, train_batch, batch_idx):
        x, y = train_batch

        z = self.encoder(x)
        mu_x_hat = self.mu_decoder(z)

        if self.use_var_decoder:
            log_sigma_x_hat = softclip(self.var_decoder(z), min=-3)

            # reconstruction term:
            loss = (
                torch.pow(
                    (mu_x_hat.view(*x.shape) - x)
                    / torch.exp(log_sigma_x_hat.view(*x.shape)),
                    2,
                )
                + log_sigma_x_hat.view(*x.shape)
            ).mean()
        else:
<<<<<<< HEAD
            loss = F.mse_loss(mu_x_hat, x) if self.loss_fn == 'mse' else F.cross_entropy(mu_x_hat, x.argmax(dim=2))
=======
            breakpoint()
            b = x.shape[0]
            loss = F.mse_loss(mu_x_hat.view(*x.shape), x) 
>>>>>>> e41d46d4

        self.log("train_loss", loss)
        return loss

    def validation_step(self, val_batch, batch_idx):
        x, y = val_batch

        z = self.encoder(x)
        mu_x_hat = self.mu_decoder(z)

        if self.use_var_decoder:
            log_sigma_x_hat = softclip(self.var_decoder(z), min=-3).view(*x.shape)

            # reconstruction term:
            loss = (
                torch.pow((mu_x_hat.view(*x.shape) - x) / torch.exp(log_sigma_x_hat), 2)
                + log_sigma_x_hat
            ).mean()
        else:
<<<<<<< HEAD
            loss = F.mse_loss(mu_x_hat, x) if self.loss_fn == 'mse' else F.cross_entropy(mu_x_hat, x.argmax(dim=2))

=======
            b = x.shape[0]
            loss = F.mse_loss(mu_x_hat.view(*x.shape), x) 
            
>>>>>>> e41d46d4
        self.log("val_loss", loss)

        if self.current_epoch > self.last_epoch_logged_val:

            img_grid = torch.clamp(torchvision.utils.make_grid(x[:4]), 0, 1)
            self.logger.experiment.add_image(
                "val/orig_images", img_grid, self.current_epoch
            )

            mu_x_hat = mu_x_hat[:4].view(*x[:4].shape)
            img_grid = torch.clamp(torchvision.utils.make_grid(mu_x_hat), 0, 1)
            self.logger.experiment.add_image(
                "val/mean_recons_images", img_grid, self.current_epoch
            )

            if self.use_var_decoder:
                log_sigma_x_hat = log_sigma_x_hat[:4].view(*x[:4].shape)
                img_grid = torch.clamp(
                    torchvision.utils.make_grid(log_sigma_x_hat.exp()), 0, 1
                )
                self.logger.experiment.add_image(
                    "val/var_recons_images", img_grid, self.current_epoch
                )

            self.logger.experiment.flush()
            self.last_epoch_logged_val += 1


def inference_on_dataset(encoder, mu_decoder, var_decoder, val_loader, device):

    x, z, x_rec_mu, x_rec_log_sigma, labels = [], [], [], [], []
    for i, (xi, yi) in tqdm(enumerate(val_loader)):
        b, c, h, w = xi.shape

        xi = xi.to(device)

        with torch.inference_mode():
            zi = encoder(xi)
            x_reci = mu_decoder(zi)

            x += [xi.view(b, c, h, w).cpu()]
            z += [zi.cpu()]
            x_rec_mu += [x_reci.view(b, c, h, w).cpu()]
            labels += [yi]

            if var_decoder is not None:
                x_rec_log_sigma += [softclip(var_decoder(zi), min=-6).cpu()]

    x = torch.cat(x, dim=0).numpy()
    labels = torch.cat(labels, dim=0).numpy()
    z = torch.cat(z, dim=0).numpy()
    x_rec_mu = torch.cat(x_rec_mu, dim=0).numpy()
    if var_decoder is not None:
        x_rec_log_sigma = torch.cat(x_rec_log_sigma, dim=0).numpy()
    else:
        x_rec_log_sigma = None

    return x, z, x_rec_mu, x_rec_log_sigma, labels


def inference_on_latent_grid(mu_decoder, var_decoder, z, device):

    if z.shape[1] != 2:
        return None, None, None, None

    # Grid for probability map
    n_points_axis = 50
    xg_mesh, yg_mesh, z_grid_loader = generate_latent_grid(z, n_points_axis)

    all_f_mu, all_f_sigma = [], []
    for z_grid in tqdm(z_grid_loader):

        z_grid = z_grid[0].to(device)

        with torch.inference_mode():
            mu_rec_grid = mu_decoder(z_grid)
            log_sigma_rec_grid = softclip(var_decoder(z_grid), min=-6)

        sigma_rec_grid = torch.exp(log_sigma_rec_grid)

        all_f_mu += [mu_rec_grid.cpu()]
        all_f_sigma += [sigma_rec_grid.cpu()]

    f_mu = torch.cat(all_f_mu, dim=0)
    f_sigma = torch.cat(all_f_sigma, dim=0)

    # get diagonal elements
    sigma_vector = np.reshape(f_sigma, (n_points_axis*n_points_axis, -1)).mean(axis=1)

    return xg_mesh, yg_mesh, sigma_vector, n_points_axis


def compute_likelihood(x, x_rec, log_sigma_rec=None):

    # reconstruction term:
    if log_sigma_rec is not None:
        likelihood = (
            (x_rec.reshape(*x.shape) - x) / np.exp(log_sigma_rec.reshape(*x.shape)) ** 2
            + log_sigma_rec.reshape(*x.shape)
        ).mean(axis=(1, 2, 3))
    else:
        likelihood = ((x_rec.reshape(*x.shape) - x) ** 2).mean(axis=(1, 2, 3))

    return likelihood.reshape(-1, 1)


def test_ae(config):

    # initialize_model
    device = "cuda:0" if torch.cuda.is_available() else "cpu"
    path = f"{config['dataset']}/ae_[use_var_dec={config['use_var_decoder']}]/{config['exp_name']}"

    latent_size = config["latent_size"]
    encoder = get_encoder(config, latent_size).eval().to(device)
    encoder.load_state_dict(torch.load(f"../weights/{path}/encoder.pth"))

    mu_decoder = get_decoder(config, latent_size).eval().to(device)
    mu_decoder.load_state_dict(torch.load(f"../weights/{path}/mu_decoder.pth"))
    breakpoint()
    if config["use_var_decoder"]:
        var_decoder = get_decoder(config, latent_size).eval().to(device)
        var_decoder.load_state_dict(torch.load(f"../weights/{path}/var_decoder.pth"))
    else:
        var_decoder = None

    train_loader, val_loader = get_data(config["dataset"], config["batch_size"])

    # forward eval
    x, z, x_rec_mu, x_rec_log_sigma, labels = inference_on_dataset(
        encoder, mu_decoder, var_decoder, val_loader, device
    )
    
    xg_mesh, yg_mesh, sigma_vector, n_points_axis = None, None, None, None
    if config["use_var_decoder"]:
        xg_mesh, yg_mesh, sigma_vector, n_points_axis = inference_on_latent_grid(
            mu_decoder,
            var_decoder,
            z,
            device,
        )

    # create figures
    os.makedirs(f"../figures/{path}", exist_ok=True)

    if config["dataset"] == "swissrole":
        labels = None

    plot_latent_space(path, z, labels, xg_mesh, yg_mesh, sigma_vector, n_points_axis)

    plot_reconstructions(path, x, x_rec_mu, x_rec_log_sigma)
    if config["ood"]:
        _, ood_val_loader = get_data(config["ood_dataset"], config["batch_size"])

        (
            ood_x,
            ood_z,
            ood_x_rec_mu,
            ood_x_rec_log_sigma,
            ood_labels,
        ) = inference_on_dataset(
            encoder, mu_decoder, var_decoder, ood_val_loader, device
        )

        plot_reconstructions(
            path, ood_x, ood_x_rec_mu, ood_x_rec_log_sigma, pre_fix="ood_"
        )

        likelihood_in = compute_likelihood(x, x_rec_mu, x_rec_log_sigma)
        likelihood_out = compute_likelihood(ood_x, ood_x_rec_mu, ood_x_rec_log_sigma)
        save_metric(path, "likelihood_in", likelihood_in.mean())
        save_metric(path, "likelihood_out", likelihood_out.mean())
        plot_ood_distributions(path, likelihood_in, likelihood_out, "likelihood")

        compute_and_plot_roc_curves(
            path, likelihood_in, likelihood_out, pre_fix="likelihood_"
        )

        if config["use_var_decoder"]:
            plot_ood_distributions(path, x_rec_log_sigma, ood_x_rec_log_sigma, "x_rec")

            compute_and_plot_roc_curves(
                path, x_rec_log_sigma, ood_x_rec_log_sigma, pre_fix="output_"
            )

        # evaluate on train dataset
        (
            train_x,
            _,
            train_x_rec_mu,
            train_x_rec_log_sigma,
            _,
        ) = inference_on_dataset(encoder, mu_decoder, var_decoder, train_loader, device)

        train_likelihood = compute_likelihood(
            train_x, train_x_rec_mu, train_x_rec_log_sigma
        )

        typicality_in = compute_typicality_score(train_likelihood, likelihood_in)
        typicality_ood = compute_typicality_score(train_likelihood, likelihood_out)

        plot_ood_distributions(path, typicality_in, typicality_ood, name="typicality")
        compute_and_plot_roc_curves(
            path, typicality_in, typicality_ood, pre_fix="typicality_"
        )


def train_ae(config):

    # data
    train_loader, val_loader = get_data(config["dataset"])

    # model
    model = LitAutoEncoder(config)

    # default logger used by trainer
    name = f"ae/{config['dataset']}/{datetime.now().strftime('%b-%d-%Y-%H:%M:%S')}/{config['exp_name']}"
    logger = TensorBoardLogger(save_dir="../lightning_log", name=name)

    # monitor learning rate & early stopping
    callbacks = [
        LearningRateMonitor(logging_interval="step"),
        EarlyStopping(monitor="val_loss", patience=8),
    ]

    # training
    n_device = torch.cuda.device_count()

    trainer = pl.Trainer(
        gpus=n_device,
        num_nodes=1,
        auto_scale_batch_size=True,
        logger=logger,
        callbacks=callbacks,
        max_epochs=1
    )
    trainer.fit(model, train_loader, val_loader)

    # save weights
    path = f"{config['dataset']}/ae_[use_var_dec={config['use_var_decoder']}]/{config['exp_name']}"

    os.makedirs(f"../weights/{path}", exist_ok=True)
    torch.save(model.encoder.state_dict(), f"../weights/{path}/encoder.pth")
    torch.save(model.mu_decoder.state_dict(), f"../weights/{path}/mu_decoder.pth")
    if config["use_var_decoder"]:
        torch.save(model.var_decoder.state_dict(), f"../weights/{path}/var_decoder.pth")

    with open(f"../weights/{path}/config.yaml", "w") as outfile:
        yaml.dump(config, outfile, default_flow_style=False)


if __name__ == "__main__":

    parser = argparse.ArgumentParser()
    parser.add_argument(
        "--config",
        type=str,
        default="../configs/ae.yaml",
        help="path to config you want to use",
    )
    parser.add_argument(
        "--version",
        type=int,
        default=-1,
        help="version (-1 is ignored)",
    )
    args = parser.parse_args()

    with open(args.config) as file:
        config = yaml.full_load(file)

    if args.version >= 0:
        config["exp_name"] = f"{config['exp_name']}/{args.version}"

    print(json.dumps(config, indent=4))
    config["exp_name"] = create_exp_name(config)

    # train or load auto encoder
    if config["train"]:
        train_ae(config)

    test_ae(config)<|MERGE_RESOLUTION|>--- conflicted
+++ resolved
@@ -71,13 +71,7 @@
                 + log_sigma_x_hat.view(*x.shape)
             ).mean()
         else:
-<<<<<<< HEAD
             loss = F.mse_loss(mu_x_hat, x) if self.loss_fn == 'mse' else F.cross_entropy(mu_x_hat, x.argmax(dim=2))
-=======
-            breakpoint()
-            b = x.shape[0]
-            loss = F.mse_loss(mu_x_hat.view(*x.shape), x) 
->>>>>>> e41d46d4
 
         self.log("train_loss", loss)
         return loss
@@ -97,14 +91,8 @@
                 + log_sigma_x_hat
             ).mean()
         else:
-<<<<<<< HEAD
             loss = F.mse_loss(mu_x_hat, x) if self.loss_fn == 'mse' else F.cross_entropy(mu_x_hat, x.argmax(dim=2))
 
-=======
-            b = x.shape[0]
-            loss = F.mse_loss(mu_x_hat.view(*x.shape), x) 
-            
->>>>>>> e41d46d4
         self.log("val_loss", loss)
 
         if self.current_epoch > self.last_epoch_logged_val:
