--- conflicted
+++ resolved
@@ -55,25 +55,8 @@
         return mean, log_sigma
 
     def configure_optimizers(self):
-<<<<<<< HEAD
         optimizer = torch.optim.Adam(self.parameters(), lr=1e-4)
         return optimizer
-=======
-        lr = (
-            float(self.config["learning_rate"])
-            if "learning_rate" in self.config
-            else 1e-3
-        )
-        optimizer = torch.optim.Adam(self.parameters(), lr=lr)
-        scheduler = torch.optim.lr_scheduler.ReduceLROnPlateau(
-            optimizer, factor=0.5, patience=5
-        )
-        return {
-            "optimizer": optimizer,
-            "lr_scheduler": scheduler,
-            "monitor": "val_loss",
-        }
->>>>>>> 68010014
 
     def training_step(self, train_batch, batch_idx):
         x, y = train_batch
@@ -93,11 +76,7 @@
                 + log_sigma_x_hat
             ).mean()
         else:
-<<<<<<< HEAD
             rec = F.mse_loss(mu_x_hat, x) if self.loss_fn == 'mse' else F.cross_entropy(mu_x_hat, x.long())
-=======
-            rec = F.mse_loss(mu_x_hat.view(*x.shape), x)
->>>>>>> 68010014
 
         # kl term
         kl = -0.5 * torch.sum(1 + torch.log(z_sigma**2) - z_mu**2 - z_sigma**2)
@@ -128,11 +107,7 @@
 
         else:
             # reconstruction term
-<<<<<<< HEAD
             rec = F.mse_loss(mu_x_hat, x) if self.loss_fn == 'mse' else F.cross_entropy(mu_x_hat, x.long())
-=======
-            rec = F.mse_loss(mu_x_hat.view(*x.shape), x)
->>>>>>> 68010014
 
         # kl term
         kl = -0.5 * torch.sum(1 + torch.log(z_sigma**2) - z_mu**2 - z_sigma**2)
@@ -414,16 +389,8 @@
     name = f"vae/{config['dataset']}/{datetime.now().strftime('%b-%d-%Y-%H:%M:%S')}/{config['exp_name']}"
     logger = TensorBoardLogger(save_dir="../lightning_log", name=name)
 
-<<<<<<< HEAD
     # early stopping
     callbacks = [EarlyStopping(monitor="val_loss", patience=8)]
-=======
-    # monitor learning rate & early stopping
-    callbacks = [
-        LearningRateMonitor(logging_interval="step"),
-        EarlyStopping(monitor="val_loss", patience=8),
-    ]
->>>>>>> 68010014
 
     # training
     n_device = torch.cuda.device_count()
