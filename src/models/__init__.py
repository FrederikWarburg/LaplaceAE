--- conflicted
+++ resolved
@@ -5,32 +5,10 @@
     Decoder_stochman_conv,
     Decoder_stochman_mnist,
 )
-<<<<<<< HEAD
 from src.models.svhn_stochman import Encoder_stochman_svhn_conv, Decoder_stochman_svhn_conv
 from src.models.svhn import Encoder_svhn_conv, Decoder_svhn_conv
 from src.models.protein import Encoder_protein, Decoder_protein
 from src.models.protein_stochman import Encoder_stochman_protein, Decoder_stochman_protein
-=======
-from models.svhn_stochman import Encoder_stochman_svhn_conv, Decoder_stochman_svhn_conv
-from models.svhn import Encoder_svhn_conv, Decoder_svhn_conv
-from models.cifar10_stochman import (
-    Encoder_cifar10_stochman_conv,
-    Decoder_cifar10_stochman_conv,
-)
-from models.cifar10 import Encoder_cifar10_conv, Decoder_cifar10_conv
-from models.fashionmnist import (
-    Encoder_fashionmnist,
-    Encoder_fashionmnist_conv,
-    Decoder_fashionmnist,
-    Decoder_fashionmnist_conv,
-)
-from models.fashionmnist_stochman import (
-    Encoder_stochman_fashionmnist,
-    Encoder_stochman_fashionmnist_conv,
-    Decoder_stochman_fashionmnist,
-    Decoder_stochman_fashionmnist_conv,
-)
->>>>>>> 68010014
 
 encoders = {
     "mnist": Encoder_mnist,
